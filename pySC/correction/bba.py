--- conflicted
+++ resolved
@@ -56,7 +56,6 @@
 
     init_offset_errors = _get_bpm_offset_from_mag(SC.RING, bpm_ords, mag_ords)
     error_flags = np.full(bpm_ords.shape, np.nan)
-<<<<<<< HEAD
     kick_vec0 = par.maxTrajChangeAtInjection.reshape(2, 1) * np.linspace(-1, 1, par.nSteps)
 
     for j_bpm in range(bpm_ords.shape[1]):  # j_bpm: Index of BPM adjacent to magnet for BBA
@@ -66,19 +65,7 @@
             bpm_ind = np.where(bpm_ords[n_dim, j_bpm] == SC.ORD.BPM)[0][0]
             m_ord = mag_ords[n_dim, j_bpm]
             if par.switch_off_sextupoles:
-                SC = set_magnet_setpoints(SC, m_ord, skewness=False, order=2, setpoints=np.zeros(1), method='abs')
-=======
-    kickVec0 = par.maxTrajChangeAtInjection.reshape(2, 1) * np.linspace(-1, 1, par.nSteps)
-
-    for jBPM in range(bpm_ords.shape[1]):  # jBPM: Index of BPM adjacent to magnet for BBA
-        for nDim in range(bpm_ords.shape[0]):
-            LOGGER.debug(f'BBA-BPM {jBPM}/{bpm_ords.shape[1]}, nDim = {nDim}')
-            SC0 = SC
-            BPMind = np.where(bpm_ords[nDim, jBPM] == SC.ORD.BPM)[0][0]
-            mOrd = mag_ords[nDim, jBPM]
-            if par.switchOffSext:
-                SC = set_magnet_setpoints(SC, mOrd, setpoints=np.zeros(1), skewness=False, order=2, method='abs')
->>>>>>> 3bb1e223
+                SC = set_magnet_setpoints(SC, m_ord, setpoints=np.zeros(1), skewness=False, order=2,  method='abs')
                 SC = SCfeedbackRun(SC, par.RMstruct.MinvCO, BPMords=par.RMstruct.BPMords, CMords=par.RMstruct.CMords,
                                    target=0, maxsteps=50, scaleDisp=par.RMstruct.scaleDisp, eps=1E-6)
             if par.mode == 'ORB':
@@ -151,25 +138,12 @@
     BPMpos = np.full((nMsteps, len(par.magSPvec[n_dim, j_bpm])), np.nan)
     init_setpoint = getattr(SC.RING[m_ord], f"SetPoint{'A' if par.skewQuadrupole else 'B'}")[par.magnet_order]
     if par.plotLines:
-<<<<<<< HEAD
         f, ax = plt.subplots(nrows=len(par.magSPvec[n_dim, j_bpm]), num=99)
     for nQ, setpointQ in enumerate(par.magSPvec[n_dim, j_bpm]):
-        SC = set_magnet_setpoints(SC, np.array([m_ord]), par.skewQuadrupole, par.magnet_order, np.array([setpointQ]),
+        SC = set_magnet_setpoints(SC, m_ord, setpointQ, par.skewQuadrupole, par.magnet_order,
                                   method=par.setpoint_method, dipole_compensation=par.dipole_compensation)
         for nKick in range(nMsteps):
             SC.INJ.Z0[2 * n_dim:2 * n_dim + 2] = initialZ0[2 * n_dim:2 * n_dim + 2] + kick_vec[:, nKick]
-=======
-        f, ax = plt.subplots(nrows=len(par.magSPvec[nDim, jBPM]), num=99)
-    for nQ, setpointQ in enumerate(par.magSPvec[nDim, jBPM]):
-        SC = set_magnet_setpoints(SC, mOrd, setpointQ, par.skewQuadrupole, par.magOrder, method=par.magSPflag,
-                                  dipole_compensation=par.dipCompensation)
-        for nKick in range(nMsteps):
-            if par.mode == 'ORB':
-                for nD in range(2):
-                    SC = set_cm_setpoints(SC, CMords[nD], CMvec[nD][nKick, :], bool(nD), method='abs')
-            else:
-                SC.INJ.Z0[2 * nDim:2 * nDim + 2] = initialZ0[2 * nDim:2 * nDim + 2] + kickVec[:, nKick]
->>>>>>> 3bb1e223
             B = bpm_reading(SC)
             if par.plotLines:
                 ax[nQ] = _plot_bba_step(SC, ax[nQ], bpm_ind, n_dim)
@@ -183,7 +157,7 @@
     if par.plotLines:
         f.show()
     SC.INJ.Z0 = initialZ0
-    SC = set_magnet_setpoints(SC, np.array([m_ord]), par.skewQuadrupole, par.magnet_order, np.array([init_setpoint]),
+    SC = set_magnet_setpoints(SC, m_ord, init_setpoint, par.skewQuadrupole, par.magnet_order,
                               method="abs", dipole_compensation=par.dipole_compensation)
     print(f"Final Z0: {SC.INJ.Z0}")
     return BPMpos, tmpTra
@@ -319,7 +293,6 @@
             return kick_vec, bpm_range
     else:
         LOGGER.warning('Something went wrong. No beam transmission at all(?)')
-<<<<<<< HEAD
         return kick_vec0, 0
 
 
@@ -330,7 +303,7 @@
     all_bpm_ranges = np.zeros(len(q_vec))
     for nQ in range(len(q_vec)):
         LOGGER.debug(f'BBA-BPM range too small, try to change phase advance with quad ord {q_ord} to {q_vec[nQ]:.2f} of nom. SP.')
-        SC = set_magnet_setpoints(SC, np.array([q_ord]), False, 1, np.array([q_vec[nQ]]), method='rel', dipole_compensation=True)
+        SC = set_magnet_setpoints(SC, q_ord, q_vec[nQ], False, 1, method='rel', dipole_compensation=True)
         kick_vec, bpm_range = _scale_injection_to_reach_bpm(SC, bpm_ind, n_dim, kick_vec0)
         if bpm_range >= par.BBABPMtarget:
             LOGGER.debug(f'Change phase advance with quad ord {q_ord} successful. BBA-BPM range = {1E6 * bpm_range:.0f} um.')
@@ -340,49 +313,17 @@
     if all_bpm_ranges[-1] < np.max(all_bpm_ranges):
         LOGGER.debug(f'Changing phase advance of quad with ord {q_ord} NOT succesfull, '
                      f'returning to best value with BBA-BPM range = {1E6 * max(all_bpm_ranges):.0f}um.')
-        SC = set_magnet_setpoints(SC, np.array([q_ord]), False, 1, np.array([np.max(q_vec)]), method='rel', dipole_compensation=True)
+        SC = set_magnet_setpoints(SC, q_ord, np.max(q_vec), False, 1, method='rel', dipole_compensation=True)
         kick_vec, _ = _scale_injection_to_reach_bpm(SC, bpm_ind, n_dim, kick_vec0)
         return SC, kick_vec
     LOGGER.debug(f'Changing phase advance of quad with ord {q_ord} NOT succesfull, returning to initial setpoint.')
-    SC = set_magnet_setpoints(SC, np.array([q_ord]), False, 1, np.array([q0]), method='abs', dipole_compensation=True)
+    SC = set_magnet_setpoints(SC, q_ord, q0, False, 1, method='abs', dipole_compensation=True)
     kick_vec, _ = _scale_injection_to_reach_bpm(SC, bpm_ind, n_dim, kick_vec0)
     return SC, kick_vec
 
 
 def _get_orbit_bump(SC, cm_ord, bpm_ord, n_dim, par):
     tmpCMind = np.where(par.RMstruct.CMords[0] == cm_ord)[0]
-=======
-        return kickVec0, 0
-
-
-def _scan_phase_advance(SC, BPMind, nDim, kickVec0, par):
-    mOrd = par.quadOrdPhaseAdvance
-    qVec = par.quadStrengthPhaseAdvance
-    q0 = SC.RING[mOrd].SetPointB[1]
-    allBPMRange = np.zeros(len(qVec))
-    for nQ in range(len(qVec)):
-        LOGGER.debug(f'BBA-BPM range to small, try to change phase advance with quad ord {par.quadOrdPhaseAdvance} '
-                     f'to {qVec[nQ]:.2f} of nom. SP.')
-        SC = set_magnet_setpoints(SC, mOrd, qVec[nQ], False, 1, method='rel', dipole_compensation=True)
-        kickVec, BPMrange = _scale_injection_to_reach_bpm(SC, BPMind, nDim, kickVec0)
-
-        if BPMrange >= par.BBABPMtarget:
-            LOGGER.debug(
-                f'Change phase advance with quad ord {mOrd} successful. BBA-BPM range = {1E6 * BPMrange:.0f}um.')
-            return SC, kickVec
-        allBPMRange[nQ] = BPMrange
-
-    if BPMrange < np.max(allBPMRange):
-        LOGGER.debug(f'Changing phase advance of quad with ord {mOrd} NOT succesfull, '
-                     f'returning to best value with BBA-BPM range = {1E6 * max(allBPMRange):.0f}um.')
-        return set_magnet_setpoints(SC, mOrd, np.max(qVec), False, 1, method='rel', dipole_compensation=True), kickVec
-    LOGGER.debug(f'Changing phase advance of quad with ord {mOrd} NOT succesfull, returning to initial setpoint.')
-    return set_magnet_setpoints(SC, mOrd, q0, False, 1, method='abs', dipole_compensation=True), kickVec
-
-
-def _get_orbit_bump(SC, mOrd, BPMord, nDim, par):
-    tmpCMind = np.where(par.RMstruct.CMords[0] == mOrd)[0]
->>>>>>> 3bb1e223
     if len(tmpCMind):
         par.RMstruct.RM = np.delete(par.RMstruct.RM, tmpCMind, 1)  # TODO not nice
         par.RMstruct.CMords[0] = np.delete(par.RMstruct.CMords[0], tmpCMind)
