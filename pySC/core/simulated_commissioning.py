"""
Simulated Commissioning
------------------------

This module contains the main data structure of ``pySC`` package
built up around the ``at.Lattice`` under study.
"""
import copy
import re
from typing import Tuple, Union, List

import numpy as np
from at import Lattice
from numpy import ndarray

from pySC.core.classes import Injection, Sigmas, Indices, DotDict
from pySC.core.constants import (BPM_ERROR_FIELDS, RF_ERROR_FIELDS, RF_PROPERTIES, MAGNET_TYPE_FIELDS,
                                 MAGNET_ERROR_FIELDS, AB, SUPPORT_TYPES, SUPPORT_ERROR_FIELDS, SETTING_ABS, SETTING_REL,
                                 SETTING_ADD, NUM_TO_AB, SETPOINT)
from pySC.utils import logging_tools
from pySC.utils.at_wrapper import findspos, atgetfieldvalues
from pySC.utils.classdef_tools import update_double_ordinates, add_padded, intersect, randn_cutoff, s_interpolation, \
    check_input_and_setpoints
from pySC.utils.sc_tools import SCrandnc, SCscaleCircumference, update_transformation

LOGGER = logging_tools.get_logger(__name__)


class SimulatedCommissioning:
    """
    The main structure of ``pySC``, which holds all the information about
    lattice error sources and errors, injection settings and its errors.
    The class is initialized from ``at.Lattice``.

    SC.register* functions assign uncertainties
    SC.apply_errors functions apply those sigmas to specific elements in the lattice
    SC.update* functions transfer the information to the AT elements fields

    Examples:

        >>> import at
        >>> SC = SimulatedCommissioning(at.Lattice(at.Monitor('BPM'))
        >>> SC.register_bpms(np.array(0), Offset=2e-6*np.ones(2))
        >>> print(SC.ORD)
        0
        >>> print(SC.SIG.BPM[0].Offset)
        >>> SC.apply_errors()

    The properties of the class are:
        RING:
            the AT ring lattice to which the errors will be added
        IDEALRING:
            the ideal AT ring lattice
        INJ:
            Class for definition of injection properties.
            See Also *pySC.core.classes.Injection*
        SIG:
            Class to store the error sigma's.
            This parameter is set via *register_magnets*, *register_bpms*, *register_cavities*, *register_supports*
            See Also *pySC.core.classes.Sigmas*
        ORD:
            Class to store the indices of registered elements in the lattice
            This parameter is set via *register_magnets*, *register_bpms*, *register_cavities*, *register_supports*
            See Also *pySC.core.classes.Indices*
        plot:
            (default=False) a boolean flag to trigger plots
    """
    def __init__(self, ring: Lattice):
        self.RING: Lattice = ring.deepcopy()
        self.IDEALRING: Lattice = ring.deepcopy()
        for ind, element in enumerate(ring):
            self.RING[ind] = element.deepcopy()
            self.IDEALRING[ind] = element.deepcopy()

        self.INJ: Injection = Injection()
        self.SIG: Sigmas = Sigmas()
        self.ORD: Indices = Indices()
        self.plot: bool = False

    def register_bpms(self, ords: ndarray, **kwargs):
        """registers BPMs specified by the `ords` (element indices in the lattice) in the `SC` class instance
        and initializes all required fields in the lattice elements. The ordinates of all registered BPMs are stored in
        `SC.ORD.BPM`.

        Args:
            ords:  BPM ordinates in the lattice structure.

        The BPM fields in the lattice elements are:
            Noise:
                2 elements array of hor./ver. turn-by-turn BPM noise uncertainties (sigmas)
            NoiseCO:
                2 elements array of hor./ver. orbit BPM noise uncertainties (sigmas)
            CalError:
                2 elements array of hor./ver. BPM calibration errors uncertainties (sigmas)
            Offset:
                2 elements array of individual hor./ver. BPM offsets uncertainties (sigmas)
            Roll:
                BPM roll around z-axis w.r.t. the support structure
            SumError:
                Calibration error of the sum signal. The sum signal is used to determine
                the beam loss location with a cutoff as defined `SC.INJ.beamLostAt`.

        Examples:
            Identify the ordinates of all elements named `BPM` and registers them as BPMs in `SC`::

                ords = SCgetOrds(SC.RING,'BPM')
                SC.register_bpms(ords)

            Register the BPMs specified in `ords` in `SC` and set the uncertainty of the offset to `500um` in
            both planes. A subsequent call of *SC.apply_errors* would generate a random BPM offset errors with
            `sigma=500um`::

                SC.register_bpms(ords, Offset=500E-6*np.ones(2))

            Register the BPMs specified in `ords` in `SC` and set the uncertainty of the offset to `500um` in
            both planes. A subsequent call of *SC.apply_errors* would generate a random BPM offset errors with
            `sigma=500um` and a cutoff at 3 sigmas for this error::

                SC.register_bpms(ords, Offset=[500E-6*np.ones(2), 3])

            Register the BPMs specified in `ords` in `SC` and set the uncertainty of the offset to `500um` in
            both planes and a calibration error of the sum signal of 20%::

                SC.register_bpms(ords, Offset=500E-6*np.ones(2), SumError=0.2)

        See also:
            *bpm_reading*, *SCgetOrds*, *SC.verify_structure*, *SC.apply_errors*, *SC.register_support*, *SC.update_support*
        """
        self._check_kwargs(kwargs, BPM_ERROR_FIELDS)
        self.ORD.BPM = np.unique(np.concatenate((self.ORD.BPM, ords)))
        for ind in np.unique(ords):
            if ind not in self.SIG.BPM.keys():
                self.SIG.BPM[ind] = DotDict()
            self.SIG.BPM[ind].update(kwargs)

            self.RING[ind].Noise = np.zeros(2)
            self.RING[ind].NoiseCO = np.zeros(2)
            self.RING[ind].Offset = np.zeros(2)
            self.RING[ind].SupportOffset = np.zeros(2)
            self.RING[ind].Roll = 0
            self.RING[ind].SupportRoll = 0
            self.RING[ind].CalError = np.zeros(2)
            self.RING[ind].SumError = 0

    def register_cavities(self, ords: ndarray, **kwargs):
        """Register cavities specified in `ords` in `SC` by initializing all required fields in the
        corresponding cavity lattice elements and storing the ordinates in `SC.ORD.RF`.

        Args:
            ords: Cavity ordinates in the lattice structure.

        Keyword Args:
            VoltageOffset:
                Offset of cavity voltage wrt. to the setpoint
            VoltageCalError:
                Calibration error of cavity voltage wrt. to the setpoint
            FrequencyOffset:
                Offset of cavity frequency wrt. to the setpoint
            FrequencyCalError:
                Calibration error of cavity frequency wrt. to the setpoint
            TimeLagOffset:
                Offset of cavity phase wrt. to the setpoint
            TimeLagCalError:
                Calibration error of cavity phase wrt. to the setpoint

        Examples:
            Identify the ordinates of all elements named `'CAV'` and register them as cavities in `SC`::

                ords = SCgetOrds(SC.RING, 'CAV')
                SC.register_cavities(ords)

            Register the cavities specified in `ords` in `SC` and sets the uncertainty of the frequency offset
            to 1kHz. A subsequent call of *SC.apply_errors* would generate a random frequency offset error with `sigma=1kHz`::

                SC.register_cavities(ords, FrequencyOffset=1E3)

            Register the cavities specified in `ords` in `SC` and sets the uncertainty of the frequency offset
            to 1kHz. A subsequent call of *SC.apply_errors* would generate a random frequency offset error with
            `sigma=1kHz` and a random timelag offset error ('phase error') with `sigma=0.3m`::

                SC.register_cavities(ords, FrequencyOffset=1E3, TimeLagOffset=0.3)

        See also:
            *SCgetOrds*, *SC.verify_structure*, *SC.apply_errors*

        """
        self._check_kwargs(kwargs, RF_ERROR_FIELDS)
        self.ORD.RF = np.unique(np.concatenate((self.ORD.RF, ords)))
        for ind in np.unique(ords):
            if ind not in self.SIG.RF.keys():
                self.SIG.RF[ind] = DotDict()
            self.SIG.RF[ind].update(kwargs)
            for field in RF_PROPERTIES:
                setattr(self.RING[ind], f"{field}SetPoint", getattr(self.RING[ind], field))
                setattr(self.RING[ind], f"{field}Offset", 0)
                setattr(self.RING[ind], f"{field}CalError", 0)

    def register_magnets(self, ords: ndarray, **kwargs):  # TODO docstring is too long also verify all relates to Python
        """
        Registers magnets specified by `ords` in the `SC` structure and initializes all required fields
        in the lattice elements. The ordinates of all registered magnets are stored in `SC.ORD.Magnet`.

        Args:
            ords: Magnet ordinates in the lattice structure.

        Keyword Args:
            CalErrorB:
                Calibration error of the `PolynomB` fields wrt. the corresponding setpoints.
                Each element of the numpy.array is the error for the corresponding element in 'PolynomB'
            CalErrorA:
                Calibration error of the `PolynomA` fields wrt. the corresponding setpoints.
                Each element of the numpy.array is the error for the corresponding element in 'PolynomA'
            MagnetOffset:
                3 element array of horizontal, vertical and longitudinal magnet offsets (wrt. the support structure).
            MagnetRoll:
                3 element array [az,ax,ay] defineing magnet roll (around z-axis), pitch (roll around x-axis) and yaw (roll around
                y-axis); all wrt. the support structure.
            BendingAngleError :
                Error of the main bending field (corresponding uncertainty defined with `BendingAngle`).
            CF :
                Flag identifying the corresponding magnet as a combined function dipole/quadrupole. That implies that the
                bending angle depends on the quadrupole setpoint. A variation from the design value will therefore result in a
                bending angle error which is added to the `PolynomB[0]` field.
            HCM :
                Flag identifying the corresponding magnet as a horizontal corrector magnet. The corresponding value is the
                horizontal CM limit and stored in `SC.RING[ords].CMlimit[0]`. E.g. set limit to `Inf`.
            VCM :
                Flag identifying the corresponding magnet as a vertical corrector magnet. The corresponding value is the
                vertical CM limit and stored in `SC.RING[ords].CMlimit[1]`. E.g. set limit to `Inf`.
            SkewQuad :
                Flag identifying the corresponding magnet as a skew quadrupole corrector magnet. The corresponding value
                is the skew quadrupole limit and stored in `SC.RING[ords].SkewLimit`. E.g. set limit to `Inf`.
            MasterOf :
                Array of ordinates to which the corresponding magnet acts as master (split magnets).
                The magnets at ordinates `ords` are identified as a split magnets each with `N` childs as specified in
                the corresponding value which must be a [`N` x `length(ords)`] array.
                The field calculation in *SC.update_magnets* uses the setpoints and errors of the master magnet to
                calculate the child fields.
                The relative bending angle error of the master magnet e.g. is applied
                on the corresponding child bending angle appropriately.
                Split quadrupole magnets with different design gradients, however, can
                currently not be updated correctly.

        If CMs or skew quadrupole correctors are specified, the ordinates are also
        stored in the corresponding fields `SC.ORD.CM` and `SC.ORD.SkewQuad`, respectively.

        Examples:
            Identify the ordinates of all elements named `QF` and register them in `SC`::

                ords = SCgetOrds(SC.RING, 'QF')
                SC.register_magnets(ords)

            Register the magnets specified in `ords` in `SC` and set the uncertainty of
            the quadrupole component to 1E-3 and 30um horizontal and vertical offset::

                SC.register_magnets(ords,
                                    CalErrorB=np.array([0, 1E-3]),
                                    MagnetOffset=np.array([30E-6, 30E-6 0]))

            Register the magnets specified in `ords` in `SC` and set the uncertainty of
            the quadrupole component to 1E-3, 30um horizontal and vertical offset and
            100um longitudinal offset::

                SC.register_magnets(ords,
                                    CalErrorB=np.array([0, 1E-3]),
                                    MagnetOffset=np.array([30E-6, 30E-6, 100E-6]))

            Register the magnets specified in `ords` in `SC` and set the uncertainty of
            the roll, pitch and yaw angle to 100urad::

                SC.register_magnets(ords, Roll=np.array([100E-6, 100E-6, 100E-6]))

            Register the magnets specified in `ords` in `SC` and set the uncertainty of
            the roll, pitch and yaw angle to 100urad and 3.4 sigmas cutoff::

                SC.register_magnets(ords, Roll=[100E-6*np.ones(3), 3.4])

            Register split magnets.
            Identify the magnets named `BENDa` ([`1xN`] array `masterOrds`) and the
            magnets named `BENDb` and `BENDc` ([`2xN`] array `childOrds`) and register
            the `masterOrds` as the master magnets of the children in the corresponding
            columns of `childOrds`.
            The uncertainty of the bending angle is set to 1E-4::

                masterOrds = SCgetOrds(SC.RING,'BENDa')
                childOrds  = numpy.vstack((SCgetOrds(SC.RING,'BENDb'), SCgetOrds(SC.RING,'BENDc')))
                SC.register_magnets(masterOrds, BendingAngle=1E-4, MasterOf=childOrds)

            Register the magnets specified in `ords` in `SC` as combined function magnets
            and sets the uncertainty of the quadrupole component to 1E-3::

                SC.register_magnets(ords, CF=1, CalErrorB=np.array([0, 1E-3]))

            Register the magnets specified in `ords` in `SC` and set the uncertainty of
            the skew quadrupole component to 2E-3 and the uncertainty of the sextupole
            component to 1E-3::

                SC.register_magnets(ords, CalErrorA=np.array([0, 2E-3, 0]), CalErrorB=np.array([0, 0, 1E-3]))

            Register the magnets specified in `ords` in `SC` as horizontal and vertical
            CMs, set their dipole uncertainties to 5% and 1%, respectively and define no CM limits::

                SC.register_magnets(ords, HCM=np.inf, VCM=np.inf, CalErrorB=5E-2, CalErrorA=1E-2)

            Register the magnets specified in `ords` in `SC` as horizontal and vertical
            CMs, set their uncertainties to 5% and 1%, respectively and their limits to 1
            mrad. Furthermore, set the uncertainty of the skew quadrupole component to
            2E-3 and the uncertainty of the sextupole component to 1E-3::

                SC.register_magnets(ords,
                                    HCM=1E-3,
                                    VCM=1E-3,
                                    CalErrorB=np.array([5E-2, 0, 1E-3]),
                                    CalErrorA=np.array([1E-2, 2E-3, 0]))

        See Also:
            *SCgetOrds*, *SC.update_magnets*, *SC.verify_structure*, *SC.apply_errors*, *SC.register_support*

        """
        self._check_kwargs(kwargs, MAGNET_TYPE_FIELDS + MAGNET_ERROR_FIELDS)
        nvpairs = {key: value for key, value in kwargs.items() if key not in MAGNET_TYPE_FIELDS}
        self.ORD.Magnet = np.unique(np.concatenate((self.ORD.Magnet, ords)))
        if 'SkewQuad' in kwargs.keys():
            self.ORD.SkewQuad = np.unique(np.concatenate((self.ORD.SkewQuad, ords)))
        if 'HCM' in kwargs.keys():
            self.ORD.HCM = np.unique(np.concatenate((self.ORD.HCM, ords)))
        if 'VCM' in kwargs.keys():
            self.ORD.VCM = np.unique(np.concatenate((self.ORD.VCM, ords)))
        for ind in ords:
            if ind not in self.SIG.Magnet.keys():
                self.SIG.Magnet[ind] = DotDict()
            self.SIG.Magnet[ind].update(nvpairs)
        # TODO Correctors
            for ab in AB:
                order = len(getattr(self.RING[ind], f"Polynom{ab}"))
                for field in ("NomPolynom", "SetPoint", "CalError"):
                    setattr(self.RING[ind], f"{field}{ab}", np.zeros(order))
            self.RING[ind].NomPolynomB += self.RING[ind].PolynomB
            self.RING[ind].NomPolynomA += self.RING[ind].PolynomA
            self.RING[ind].SetPointB += self.RING[ind].PolynomB
            self.RING[ind].SetPointA += self.RING[ind].PolynomA
            self.RING[ind].MagnetOffset = np.zeros(3)
            self.RING[ind].SupportOffset = np.zeros(3)
            self.RING[ind].MagnetRoll = np.zeros(3)
            self.RING[ind].SupportRoll = np.zeros(3)
            self.RING[ind].T1 = np.zeros(6)
            self.RING[ind].T2 = np.zeros(6)
            self._optional_magnet_fields(ind, ords, **kwargs)

    def register_supports(self, support_ords: ndarray, support_type: str, **kwargs):
        """Initializes magnet support structures such as sections, plinths and girders in SC. The function
        input be given as name-value pairs, starting with the structure type and structure ordinates
        defining start-end endpoints. Optional arguments are set as the uncertainties of e.g. girder
        offsets in the sigma structure `SC.SIG.Support`.

        Args:
            support_ords: [2xN] array of ordinates defining start and end locations of `N` registered support structures
            support_type: String specifying the support structure type. Valid are 'Plinth', 'Girder' or 'Section'
            **kwargs: any of those listed below

        Keyword Args:
            Offset:
                A [1x3] array defining horizontal, vertical and longitudinal offset uncertainties for the start
                points or [2x3] array defining horizontal, vertical and longitudinal offset uncertainties for
                the start end endpoints. If end points have dedicated uncertainties, *SC.apply_errors* applies
                random offset errors of both start end endpoints of the corresponding support structure,
                effectively tilting the support structure.
                If only start points have asigned uncertainties, *SC.apply_errors* applies to the support
                structure endpoints the same offset error as to the start points, resulting in a paraxial
                translation of the element. Only in this case dedicated `'Roll'` uncertainties may be given which
                then tilt the structure around it's center.
                The actual magnet or BPM offsets resulting from the support structure offsets is calculated in
                *SC.update_support* by interpolating on a straight line between girder start- and endpoints. Note
                that the coordinate system change due to bending magnets are ignored in this calculation. Thus,
                the accuracy of the result is limited if dipole magnets are involved. This may be particularly
                true in case of large sections and/or longitudinal offsets.
            Roll:
                [1x3] array [az,ax,ay] defining roll (around z-axis), pitch (roll around x-axis) and yaw (roll
                around y-axis) angle uncertainties.

        Examples:
            Registers the girder start end endpoints defined in `ords` and assigns the horizontal,
            vertical and longitudinal girder offset uncertainties `dX`, `dY` and `dZ`, respectively, to the
            girder start points. When the support errors are applied the girder endpoints will get the same
            offset error as the start points, resulting in a paraxial translation of the girder::

                SC.register_support(ords, "Girder", Offset=[dX, dY, dZ])

            Registers the section start- end endpoints defined in `ords` and assigns the horizontal and
            vertical section offset uncertainties `dX` and `dY`, respectively, to the start points. When
            the support errors are applied the section endpoints will get the same offset as the start points::

                SC.register_support(ords, "Section", Offset=np.array([dX, dY, 0]))

            Registers the section start- end endpoints defined in `ords` and assigns the horizontal and
            vertical section offset uncertainties `dX` and `dY`, respectively, to the start points. When
            the support errors are applied the section endpoints will get the same offset as the start points.
            Also set a 4.2 sigmas cutoff::

                SC.register_support(ords, "Section", Offset=[np.array([dX, dY, 0]), 4.2])

            Registers the girder start end endpoints defined in `ords`, assigns the roll uncertainty `dPhi`
            and the horizontal and vertical girder offset uncertainties `dX1` and `dY1`, respectively to the
            start points and `dX2` and `dY2` to the endpoints. When the support errors are applied, all
            girder start- and endpoints will get random offset errors and the resulting yaw and pitch angles
            are calculated accordingly::

                SC.register_support(ords, "Girder",
                                    Offset=np.array([dX1, dY1, 0; dX2, dY2, 0]),
                                    Roll=np.array([dPhi, 0, 0]))

            Registers the girder start end endpoints defined in `ords` and assigns the horizontal,
            vertical and longitudinal girder offset uncertainties `dX`, `dY` and `dZ`, respectively, and the
            roll, pitch and yaw angle uncertainties `az`, `ax` and `ay`. When the support errors are applied
            the girders will experience a paraxial translation according to the offsets plus the proper
            rotations around the three x-, y- and z-axes::

                SC.register_support(ords, "Girder", Offset=np.array([dX dY dZ]), Roll=np.array([az ax ay]));

        See Also:
            *SCgetOrds*, *SC.update_support*, *SC.support_offset_and_roll*, *plot_support*, *SC.apply_errors*,
            *SC.register_magnets*, *update_transformation*

        """
        if support_type not in SUPPORT_TYPES:
            raise ValueError(f'Unknown support type ``{support_type}`` found. Allowed are {SUPPORT_TYPES}.')
        self._check_kwargs(kwargs, SUPPORT_ERROR_FIELDS)
        if not len(support_ords) or support_ords.shape[0] != 2:
            raise ValueError('Ordinates must be a 2xn array of ordinates.')
        if upstream := np.sum(np.diff(support_ords, axis=0) < 0):
            LOGGER.warning(f"{upstream} {support_type} endpoints(s) may be upstream of startpoint(s).")
        # TODO check the dimensions of Roll and Offset values
        self.ORD[support_type] = update_double_ordinates(self.ORD[support_type], support_ords)
        for ind in np.ravel(support_ords):
            setattr(self.RING[ind], f"{support_type}Offset", np.zeros(3))  # [x,y,z]
            setattr(self.RING[ind], f"{support_type}Roll", np.zeros(3))  # [az,ax,ay]
            self.SIG.Support[ind] = DotDict()
        for ord_pair in support_ords.T:
            for key, value in kwargs.items():
                if isinstance(value, list):
                    if value[0].ndim == 1:
                        self.SIG.Support[ord_pair[0]][f"{support_type}{key}"] = value
                    else:
                        self.SIG.Support[ord_pair[0]][f"{support_type}{key}"] = [value[0][0, :], value[1]]
                        self.SIG.Support[ord_pair[1]][f"{support_type}{key}"] = [value[0][1, :], value[1]]

                else:
                    if value.ndim == 1:
                        self.SIG.Support[ord_pair[0]][f"{support_type}{key}"] = value
                    else:
                        self.SIG.Support[ord_pair[0]][f"{support_type}{key}"] = value[0, :]
                        self.SIG.Support[ord_pair[1]][f"{support_type}{key}"] = value[1, :]

    def set_systematic_multipole_errors(self, ords: ndarray, BA, order: int, skewness: bool):
        """
        Applies multipole errors specified in `AB` in the lattice elements `ords` of `RING` depending on
        the specified options.
        It sets the systematic multipoles of the field component defined by option `'order'` and `'type'`.
        It is required that the `BA` entries are normalized by that component, e.g. `BA[1, 0]=1` for skew-quadrupole
        systematic multipoles.
        The systematic multipoles are from now on scaled with the current magnet excitation and added to the
        PolynomA/B fields.

        Args:
            ords: Ordinates of the considered magnets.
            BA: [N x 2] array of PolynomA/B multipole errors.
            order: Numeric value defining the order of the considered magnet: [0,1,2,...] => [dip,quad,sext,...]
            skewness: if True apply errors to skew fields (PolynomA) if False to normal fields (PolynomB)

        Examples:
            Defines systematic multipole components for the 'QF' magnet and
            adds it to the field offsets of all magnets named 'QF'::

                ords = SCgetOrds(SC.RING,'QF')
                BA = np.array([[1E-5, 0], [1E-4, 0], [0, 0], [1E-2, 0]])
                RING = SC.set_systematic_multipole_errors(RING, ords, BA, 1, False)

        See Also:
            *SC.update_magnets*, *SC.set_random_multipole_errors*
        """
        if BA.ndim != 2 or BA.shape[1] != 2:
            raise ValueError("BA has to  be numpy.array of shape N x 2.")
        ind, source = (1, "A") if skewness else (0, "B")
        newBA = BA[:, :]
        newBA[order, ind] = 0
        for ord in ords:
            for target in ("A", "B"):
                attr_name = f'SysPol{target}From{source}'
                syspol = getattr(self.RING[ord], attr_name) if hasattr(self.RING[ord], attr_name) else DotDict()
                syspol[order] = newBA[:, ind]
                setattr(self.RING[ord], attr_name, syspol)

    def set_random_multipole_errors(self, ords: ndarray, BA):
        """
        Applies random multipole errors specified in `BA` in the lattice elements `ords` of `RING`.
        It generates random multipole components with a 2-sigma truncated Gaussian distribution
        from each of the `BA` entries.
        The final multipole errors are stored in the PolynomA/BOffset of the lattice elements.

        Args:
            ords: Ordinates of the considered magnets.
            BA: [N x 2] array of PolynomB/A multipole errors. [normal, skew] components.

        Examples:
            Defines random multipole components for the 'QF' magnet
            and adds it to the field offsets of all magnets named 'QF'::

                ords = SCgetOrds(SC.RING,'QF')
                BA = np.array([[1E-5, 0], [1E-4, 0], [0, 0], [1E-2, 0]])
                SC.set_random_multipole_errors(ords, BA)

        See Also:
            *SC.update_magnets*, *SC.set_systematic_multipole_errors*
        """
        if BA.ndim != 2 or BA.shape[1] != 2:
            raise ValueError("BA has to  be numpy.array of shape N x 2.")
        for ord in ords:
            randBA = SCrandnc(2, BA.shape) * BA  # TODO this should be registered in SC.SIG
            for ind, target in enumerate(("B", "A")):
                attr_name = f"Polynom{target}Offset"
                setattr(self.RING[ord], attr_name,
                        add_padded(getattr(self.RING[ord], attr_name), randBA[:, ind])
                        if hasattr(self.RING[ord], attr_name) else randBA[:, ind])

    def apply_errors(self, nsigmas: float = 2):
        """
        Applies errors to cavities, injection trajectory, BPMs, circumference,
        support structures and magnets if the corresponding uncertainties defined in
        `SC.SIG` are set. For example, for a magnet with ordinate `ord` every field
        defined in `SC.SIG.Mag{ord}` will be used to generate a random number using a
        Gaussian distribution with a cutoff (see option below) and `sigma` being the
        value of the uncertainty field. The number will be stored in the
        corresponding field of the lattice structure, thus `SC.RING{ord}`. An
        exeption are bending angle errors which are stored in the `BendingAngleError`
        field. See examples in the SC.register* functions for more details.

        *SC.apply_errors* uses the uncertainties defined in `SC.SIG` to
        generate random errors and applies them to the corresponding attributes of elements in `SC.RING`.

        Args:
            nsigmas: Number of sigmas at which the Gaussian distribution of errors is truncated

        See Also:
            *SC.register_magnets*, *SC.register_support*, *SC.register_bpms*, *SC.register_cavities*
        """
        # RF
        for ind in intersect(self.ORD.RF, self.SIG.RF.keys()):
            for field in self.SIG.RF[ind]:
                setattr(self.RING[ind], field, randn_cutoff(self.SIG.RF[ind][field], nsigmas))
        # BPM
        for ind in intersect(self.ORD.BPM, self.SIG.BPM.keys()):
            for field in self.SIG.BPM[ind]:
                if re.search('Noise', field):
                    setattr(self.RING[ind], field, self.SIG.BPM[ind][field])
                else:
                    setattr(self.RING[ind], field, randn_cutoff(self.SIG.BPM[ind][field], nsigmas))
        # Magnet
        for ind in intersect(self.ORD.Magnet, self.SIG.Magnet.keys()):
            for field in self.SIG.Magnet[ind]:
                setattr(self.RING[ind], 'BendingAngleError' if field == 'BendingAngle' else field,
                        randn_cutoff(self.SIG.Magnet[ind][field], nsigmas))
        # Injection
        self.INJ.Z0 = self.INJ.Z0ideal + self.SIG.staticInjectionZ * SCrandnc(nsigmas, (6,))
        self.INJ.randomInjectionZ = 1 * self.SIG.randomInjectionZ
        # Circumference
        if 'Circumference' in self.SIG.keys():
            circScaling = 1 + self.SIG.Circumference * SCrandnc(nsigmas, (1, 1))
            self.RING = SCscaleCircumference(self.RING, circScaling, 'rel')
            LOGGER.info('Circumference error applied.')
        # Misalignments
        self._apply_support_alignment_error(nsigmas)

        self.update_supports()
        if len(self.ORD.Magnet):
            self.update_magnets()
        if len(self.ORD.RF) and len(self.SIG.RF):
            self.update_cavities()

    def _apply_support_alignment_error(self, nsigmas):
        s_pos = findspos(self.RING)
        for support_type in SUPPORT_TYPES:
            for ordPair in self.ORD[support_type].T:
                if ordPair[0] not in self.SIG.Support.keys():
                    continue
                for field, value in self.SIG.Support[ordPair[0]].items():
                    if support_type not in field:
                        continue
                    setattr(self.RING[ordPair[0]], field, randn_cutoff(value, nsigmas))
                    setattr(self.RING[ordPair[1]], field,
                            randn_cutoff(value, nsigmas) if field in self.SIG.Support[ordPair[1]].keys()
                            else getattr(self.RING[ordPair[0]], field))

                struct_length = np.remainder(np.diff(s_pos[ordPair]), s_pos[-1])
                rolls0 = copy.deepcopy(getattr(self.RING[ordPair[0]], f"{support_type}Roll"))  # Twisted supports are not considered
                offsets0 = copy.deepcopy(getattr(self.RING[ordPair[0]], f"{support_type}Offset"))
                offsets1 = copy.deepcopy(getattr(self.RING[ordPair[1]], f"{support_type}Offset"))

                if rolls0[1] != 0:
                    if f"{support_type}Offset" in self.SIG.Support[ordPair[1]].keys():
                        raise Exception(f'Pitch angle errors can not be given explicitly if {support_type} '
                                        f'start and endpoints each have offset uncertainties.')
                    offsets0[1] -= rolls0[1] * struct_length / 2
                    offsets1[1] += rolls0[1] * struct_length / 2

                else:
                    rolls0[1] = (offsets1[1] - offsets0[1]) / struct_length
                if rolls0[2] != 0:
                    if f"{support_type}Offset" in self.SIG.Support[ordPair[1]].keys():
                        raise Exception(f'Yaw angle errors can not be given explicitly if {support_type} '
                                        f'start and endpoints each have offset uncertainties.')
                    offsets0[0] -= rolls0[2] * struct_length / 2
                    offsets1[0] += rolls0[2] * struct_length / 2
                else:
                    rolls0[2] = (offsets1[0] - offsets0[0]) / struct_length
                setattr(self.RING[ordPair[0]], f"{support_type}Roll", rolls0)
                setattr(self.RING[ordPair[0]], f"{support_type}Offset", offsets0)
                setattr(self.RING[ordPair[1]], f"{support_type}Offset", offsets1)

    def update_cavities(self, ords: ndarray = None):
        """
        Updates the cavity fields `Voltage`, `Frequency` and `TimeLag` in `SC.RING` as specified in `ords`.
        If no ordinates are given explicitly, all registered cavities defined in `SC.ORD.RF` are
        updated. For each cavity and each field, the setpoints, calibration errors and offsets are considered.

        Args:
            ords: Cavity ordinates to be updated.

        See Also:
            *SC.register_cavities*, *SC.apply_errors*
        """
        for ind in (self.ORD.RF if ords is None else ords):
            for field in RF_PROPERTIES:
                setattr(self.RING[ind], field,
                        getattr(self.RING[ind], f"{field}SetPoint")
                        * (1 + getattr(self.RING[ind], f"{field}CalError"))
                        + getattr(self.RING[ind], f"{field}Offset"))

    def update_magnets(self, ords: ndarray = None):
        """
        Updates the magnets specified in `RING` as specified in `ords`. If no ordinates are given
        explicitly, all registered magnets defined in `SC.ORD.Magnet` are updated. For each magnet the
        setpoints (`SetPointA/B`) and calibration errors (`CalErrorA/B`) are evaluated.
        If systematic multipole components are specified, e.g. in `SysPolBFromB` for systematic
        PolynomB-multipoles induced by PolynomB entries, the corresponding multipole components are scaled
        by the current magnet excitation and added, as well as static field offsets (if specified in
        `PolynomA/BOffset`).
        If the considered magnet has a bending angle error (from pure bending angle error or due to a
        combined function magnet), the corresponding horizontal dipole magnetic field is calculated and
        added to the PolynomB(1) term. It is thereby assured that a dipole error doesn't alter the
        coordinate system.
        If the considered magnet is registered as a slpit magnet (`'MasterOf'`), the errors and setpoints
        of the master magnet are applied to the fields of the child magnets. Note that split quadrupole
        magnets with different gradients, however, or split CMs can currently not be updated correctly.

        Args:
            ords: Magnets ordinates to be updated.

        See Also:
            *SC.register_magnets*, *SC.apply_errors*, *SC.set_systematic_multipole_errors*,
            *SC.set_random_multipole_errors*, *set_magnet_setpoints*, *set_cm_setpoints*

        """
        for ind in (self.ORD.Magnet if ords is None else ords):
            self._update_magnets(ind, ind)
            if hasattr(self.RING[ind], 'MasterOf'):
                for child_ind in self.RING[ind].MasterOf:
                    self._update_magnets(ind, child_ind)

    def update_supports(self, offset_bpms: bool = True, offset_magnets: bool = True):
        """
        This function updates the offsets and rolls of the elements in `SC.RING`
        based on the current support errors, by setting the lattice fields `T1`, `T2`, and
        `R1`, `R2` for magnets and the fields `SupportOffset` and `SupportRoll` for BPMs.

        Args:
            offset_bpms: If true, BPM offsets are updated.
            offset_magnets: If true, magnet offsets are updated.

        See Also:
            *SC.register_support*, *SC.support_offset_and_roll*, *plot_support*

        """
        s_pos = findspos(self.RING)
        if offset_magnets:
            if len(self.ORD.Magnet):
                offsets, rolls = self.support_offset_and_roll(s_pos[self.ORD.Magnet])
                for i, ind in enumerate(self.ORD.Magnet):
                    setattr(self.RING[ind], "SupportOffset", offsets[:, i])
                    setattr(self.RING[ind], "SupportRoll", rolls[:, i])
                    self.RING[ind] = update_transformation(self.RING[ind])
                    if hasattr(self.RING[ind], 'MasterOf'):
                        for child_ind in self.RING[ind].MasterOf:
                            for field in ("T1", "T2", "R1", "R2"):
                                setattr(self.RING[child_ind], field, getattr(self.RING[ind], field))
            else:
                LOGGER.warning('SC: No magnets have been registered!')
        if offset_bpms:
            if len(self.ORD.BPM):
                offsets, rolls = self.support_offset_and_roll(s_pos[self.ORD.BPM])
                for i, ind in enumerate(self.ORD.BPM):
                    setattr(self.RING[ind], "SupportOffset", offsets[0:2, i])  # No longitudinal BPM offsets implemented
                    setattr(self.RING[ind], "SupportRoll",
                            np.array([rolls[0, i]]))  # BPM pitch and yaw angles not  implemented
            else:
                LOGGER.warning('SC: No BPMs have been registered!')

    def support_offset_and_roll(self, s_locations: ndarray) -> Tuple[ndarray, ndarray]:
        """
        This function evaluates the total offsets, roll, pitch and yaw angles of the support structures that have
        been defined via *SC.register_support* at the longitudinal positions `s` by linearly interpolating
        between support structure start- and endpoints (girder + sections + plinths, if registered).
        Note that this calculation may not provide the proper values if magnets with non-zero bending
        angle are within the support structure because it does not account for the rotation of the
        local coordinate system along the beam trajectory.

        Args:
            s_locations: Array of s-positions at which the offset is evaluated.

        Return type:

            [3,length(s)]-array containing the [dx/dy/dz] total support structure offsets at `s`.

            [3,length(s)]-array containing the [az/ax/ay] total support structure rolls at `s`.

        See Also:
            *SC.register_support*, *SC.update_support*, *plot_support*
        """
        s_pos = findspos(self.RING)
        ring_length = s_pos[-1]
        off0 = np.zeros((3, len(s_pos)))
        roll0 = np.zeros((3, len(s_pos)))

        for suport_type in SUPPORT_TYPES:  # Order has to be Section, Plinth, Girder
            if suport_type in self.ORD:
                ord1 = self.ORD[suport_type][0, :]  # Beginning ordinates
                ord2 = self.ORD[suport_type][1, :]  # End ordinates
                tmpoff1 = np.zeros((3, len(ord1)))
                tmpoff2 = np.zeros((3, len(ord2)))
                for i in range(len(ord1)):
                    tmpoff1[:, i] = off0[:, ord1[i]] + getattr(self.RING[ord1[i]], f"{suport_type}Offset")
                    tmpoff2[:, i] = off0[:, ord2[i]] + getattr(self.RING[ord2[i]], f"{suport_type}Offset")
                for i in range(3):
                    off0[i, :] = s_interpolation(off0[i, :], s_pos, ord1, tmpoff1[i, :], ord2, tmpoff2[i, :])

        for support_type in SUPPORT_TYPES:  # Order has to be Section, Plinth, Girder
            for ords in self.ORD[support_type].T:
                roll_start0 = getattr(self.RING[ords[0]], f"{support_type}Roll")[0]
                struct_length = s_pos[ords[1]] - s_pos[ords[0]]
                mask = np.zeros(len(s_pos), dtype=bool)
                mask[ords[0]:ords[1]] = True
                offset1 = off0[1, ords[1]] - off0[1, ords[0]]
                offset2 = off0[0, ords[1]] - off0[0, ords[0]]
                if ords[0] > ords[1]:
                    struct_length = ring_length + struct_length
                    mask[ords[0]] = False
                    mask = ~mask
                else:
                    mask[ords[1]] = True
                roll0[0, mask] += roll_start0
                roll0[1, mask] = offset1 / struct_length
                roll0[2, mask] = offset2 / struct_length

        if not np.array_equal(s_locations, s_pos):
            b = np.unique(s_pos, return_index=True)[1]
            off, roll = np.empty((3, len(s_locations))), np.empty((3, len(s_locations)))
            for i in range(3):
                off[i, :] = np.interp(s_locations, s_pos[b], off0[i, b])
                roll[i, :] = np.interp(s_locations, s_pos[b], roll0[i, b])
            return off, roll
        return off0, roll0

<<<<<<< HEAD
    def very_deep_copy(self):
        copied_structure = copy.deepcopy(self)
        copied_structure.RING = self.RING.deepcopy()
        copied_structure.IDEALRING = self.IDEALRING.deepcopy()
        for ind, element in enumerate(self.RING):
            copied_structure.RING[ind] = element.deepcopy()
            copied_structure.IDEALRING[ind] = element.deepcopy()
        return copied_structure
=======
    def set_cavity_setpoints(self, ords: Union[int, List[int], ndarray],
                             setpoints: Union[float, List[float], ndarray],
                             param: str, method: str = SETTING_ABS):
        """
        Set RF properties to setpoints

        Set the setpoints of `Voltage`, `Frequency` or `TimeLag` as specified in "param" of the rf
        cavities specified in `ords`. If only a single setpoint is given for multiple cavities,
        the setpoint is applied to all cavities.

        Args:
            ords: Array of cavity ordinates in the lattice structure (SC.ORD.RF)
            setpoints: Setpoints (array or single value for all cavities)
            param: String ('Voltage', 'Frequency' or 'TimeLag') specifying which cavity field should be set.
            method: 'abs' (default), Use absolute setpoint
                    'rel', Use relative setpoint to nominal value
                    'add', Add setpoints to current value

        Examples:
            Sets the time lag of all cavities registered in SC to zero::

                SC.set_cavity_setpoints(ords=SC.ORD.RF, setpoints=0.0, param='TimeLag')

            Adds 1kHz to the frequency of the first cavity::

                SC.set_cavity_setpoints(ords=SC.ORD.RF[0], setpoints=1E3, param='Frequency', method='add')

        """
        ords_1d, setpoints_1d = check_input_and_setpoints(method, ords, setpoints)
        setpoint_str = f"{param}{SETPOINT}"
        if method == SETTING_REL:
            setpoints_1d *= atgetfieldvalues(self.RING, ords_1d, setpoint_str)
        if method == SETTING_ADD:
            setpoints_1d += atgetfieldvalues(self.RING, ords_1d, setpoint_str)
        for i, ord in enumerate(ords_1d):
            setattr(self.RING[ord], setpoint_str, setpoints_1d[i])
        self.update_cavities(ords_1d)

    def get_cm_setpoints(self, ords: Union[int, List[int], ndarray], skewness: bool) -> ndarray:
        """

        Return current dipole Corrector Magnets (CM) setpoints

        Reads the setpoints of the CMs specified in `ords` in the dimension `skewness`.

        Args:
            ords: Array of CM ordinates in the lattice structure (ex: SC.ORD.CM[0])
            skewness: boolean specifying CM dimension ([False|True] -> [hor|ver])

        Returns:
            CM setpoints [rad]
        """
        ords_1d = np.ravel(np.array([ords], dtype=int))
        order = 0
        ndim = int(skewness)
        letter = NUM_TO_AB[ndim]
        setpoints = atgetfieldvalues(self.RING, ords_1d, f"{SETPOINT}{letter}", order)
        for i, ord1d in enumerate(ords_1d):
            if self.RING[ord1d].PassMethod != 'CorrectorPass':
                # positive setpoint -> positive kick -> negative horizontal field
                setpoints[i] *= (-1) ** (ndim + 1) * self.RING[ord1d].Length
        return setpoints

    def set_cm_setpoints(self, ords: Union[int, List[int], ndarray],
                         setpoints: Union[float, List[float], ndarray],
                         skewness: bool, method: str = SETTING_ABS):
        """
        Sets dipole corrector magnets to different setpoints

        Sets horizontal or vertical CMs as specified in `ords` and `skewness`, respectively, to `setpoints`
        [rad] and updates the magnetic fields. If the corresponding setpoint exceeds the CM limit
        specified in the corresponding lattice field `CMlimit`, the CM is clipped to that value
        and a warning is being printed (to switch off, use `warning('off','SC:CM1'))`. Positive setpoints
        will result in kicks in the positive horizontal or vertical direction.

        Args:
            ords:  Array of CM ordinates in the lattice structure (ex: SC.ORD.CM[0])
            setpoints:  CM setpoints (array or single value for all CMs) [rad]
            skewness: boolean specifying CM dimension ([False|True] -> [hor|ver])
            method: 'abs' (default), Use absolute setpoint
                    'rel', Use relative setpoint to current value
                    'add', Add setpoints to current value

        Examples:
            Set all registered horizontal CMs to zero::

                SC.set_cm_setpoints(ords=SC.ORD.HCM, skewness=False, setpoints=0.0)

            Add 10urad to the fourth registered vertical CM::

                SC.set_cm_setpoints(ords=SC.ORD.VCM[4], setpoints=1E-5, skewness=True, method='add')

        """
        # TODO corrector does not have PolynomA/B in at?
        ords_1d, setpoints_1d = check_input_and_setpoints(method, ords, setpoints)
        order = 0
        ndim = int(skewness)
        letter = NUM_TO_AB[ndim]
        for i, ord in enumerate(ords_1d):
            # positive setpoint -> positive kick -> negative horizontal field
            norm_by = (-1) ** (ndim + 1) * self.RING[ord].Length if self.RING[ord].PassMethod != 'CorrectorPass' else 1
            if method == SETTING_REL:
                setpoints_1d[i] *= getattr(self.RING[ord], f"{SETPOINT}{letter}")[order] * norm_by
            if method == SETTING_ADD:
                setpoints_1d[i] += getattr(self.RING[ord], f"{SETPOINT}{letter}")[order] * norm_by
            if hasattr(self.RING[ord], 'CMlimit') and abs(setpoints_1d[i]) > abs(self.RING[ord].CMlimit[ndim]):
                LOGGER.info(f'CM (ord: {ord} / dim: {ndim}) is clipping')
                setpoints_1d[i] = np.sign(setpoints_1d[i]) * self.RING[ord].CMlimit[ndim]
            getattr(self.RING[ord], f"{SETPOINT}{letter}")[order] = setpoints_1d[i] / norm_by

        self.update_magnets(ords_1d)

    def set_magnet_setpoints(self, ords: Union[int, List[int], ndarray],
                             setpoints: Union[float, List[float], ndarray],
                             skewness: bool, order: int, method: str = SETTING_ABS,
                             dipole_compensation: bool = False):
        """
        Sets magnets to setpoints

        Sets magnets (except CMs) as specified in `ords` to `setpoints` while `order` and `skewness` defines
        which field entry should be used (see below). The setpoints may be given relative to their nominal
        value or in absolute terms. If the considered quadrupole is a combined function magnet with
        non-zero bending angle and the kick compensation flag 'dipole_compensation'=True, the appropriate bending
        angle difference is calculated and the horizontal CM setpoint is changed accordingly to compensate
        for that dipole kick difference.
        If the setpoint of a skew quadrupole exceeds the limit specified in the corresponding lattice
        field `SkewQuadLimit`, the setpoint is clipped to that value and a warning is logged.

        Args:
            ords:  Array of magnets ordinates in the lattice structure (ex: SC.ORD.HCM) (numpy.array() or list of int [int,int,..])
            setpoints:  magnets setpoints (array or single value for all magnets).
                        setpoints are assigned to the given order and skewness, i.e. once updated through
                        SimulatedCommissioning.apply_errors, they correspond to a single element of PolynomA or PolynomB
            skewness: boolean specifying magnet plane ([False|True] -> [PolynomB|PolynomA])
            method: 'abs' (default), Use absolute setpoint
                    'rel', Use relative setpoint to nominal value
                    'add', Add setpoints to current value
            order: Numeric value defining the order of the considered magnet: [0,1,2,...] => [dip,quad,sext,...]
            dipole_compensation: (default = False) Used for combined function magnets. If this flag is set and if there is a horizontal CM
                                registered in the considered magnet, the CM is used to compensate the bending angle difference
                                if the applied quadrupole setpoints differs from the design value.

        Examples:
            Identify the ordinates of all elements named `'SF'` and switch their sextupole component off::

                ords = SCgetOrds(SC.RING,'SF')
                SC.register_magnets(ords)
                SC.set_magnet_setpoints(ords=ords, skewness=False, order=2, setpoints=0.0, method='abs')

            Identify the ordinates of all elements named `QF` and `QD` and set their quadrupole component to 99% of their design value::

                ords = SCgetOrds(SC.RING,'QF|QD')
                SC.register_magnets(ords)
                SC.set_magnet_setpoints(ords=ords, skewness=False, order=1, setpoints=0.99, method='rel')

        """
        ords_1d, setpoints_1d = check_input_and_setpoints(method, ords, setpoints)
        letter = NUM_TO_AB[int(skewness)]
        if method == SETTING_REL:
            setpoints_1d *= atgetfieldvalues(self.RING, ords_1d, f"NomPolynom{letter}", order)
        if method == SETTING_ADD:
            setpoints_1d += atgetfieldvalues(self.RING, ords_1d, f"{SETPOINT}{letter}", order)
        for i, ord in enumerate(ords_1d):
            if skewness and order == 1 and getattr(self.RING[ord], 'SkewQuadLimit', np.inf) < np.abs(setpoints_1d[i]):
                LOGGER.info(f'SkewLim \n Skew quadrupole (ord: {ord}) is clipping')
                setpoints_1d[i] = np.sign(setpoints_1d[i]) * self.RING[ord].SkewQuadLimit
            # TODO should check CF magnets
            if dipole_compensation and order == 1:  # quad  # TODO check also skewness?
                self._dipole_compensation(ord, setpoints_1d[i])
            getattr(self.RING[ord], f"{SETPOINT}{letter}")[order] = setpoints_1d[i]

        self.update_magnets(ords_1d)

    def _dipole_compensation(self, ord, setpoint):
        if getattr(self.RING[ord], 'BendingAngle', 0) != 0 and ord in self.ORD.HCM:
            self.set_cm_setpoints(
                ord,
                (setpoint - self.RING[ord].SetPointB[1]) / self.RING[ord].NomPolynomB[1] * self.RING[ord].BendingAngle,
                skewness=False, method=SETTING_ADD)
>>>>>>> 81a76398

    def verify_structure(self):
        """
        Verifies the integrity of SimilatedCommissionining class instance and warns if things look fishy.
        If you find something that is missing please contact us.

        See Also:
            *SC.register_magnets*, *SC.register_bpms*, *SC.register_cavities*
        """
        # BPMs
        if n_bpms := len(self.ORD.BPM) == 0:
            LOGGER.warning('No BPMs registered. Use ''register_bpms''.')
        else:
            LOGGER.info(f'{n_bpms:d} BPMs registered.')
            if len(np.unique(self.ORD.BPM)) != n_bpms:
                LOGGER.warning('BPMs not uniquely defined.')
        # Supports
        if len(self.ORD.Girder) == 0 and (len(self.ORD.Plinth) or len(self.ORD.Section)):
            LOGGER.warning('Girders must be registered for other support structure misalingments to work.')
        # Corrector magnets
        if n_hcms := len(self.ORD.HCM) == 0:
            LOGGER.warning('No horizontal CMs registered. Use ''register_magnets''.')
        else:
            LOGGER.info(f'{n_hcms:d} HCMs registered.')
            if len(np.unique(self.ORD.HCM)) != n_hcms:
                LOGGER.warning('Horizontal CMs not uniquely defined.')
        if n_vcms := len(self.ORD.VCM) == 0:
            LOGGER.warning('No vertical CMs registered. Use ''register_magnets''.')
        else:
            LOGGER.info(f'{n_vcms:d} VCMs registered.')
            if len(np.unique(self.ORD.VCM)) != n_vcms:
                LOGGER.warning('Vertical CMs not uniquely defined.')
        for ord in self.ORD.HCM:
            if self.RING[ord]['CMlimit'][0] == 0:
                LOGGER.warning(f'HCM limit is zero (Magnet ord: {ord:d}). Sure about that?')
        for ord in self.ORD.VCM:
            if self.RING[ord]['CMlimit'][1] == 0:
                LOGGER.warning(f'VCM limit is zero (Magnet ord: {ord:d}). Sure about that?')
        # if 'Magnet' not in SC['ORD']:
        #     LOGGER.warning('No magnets are registered. Use ''SCregisterMagnets''.')
        # else:
        #     for ord in SC['ORD']['Magnet']:
        #         if len(SC['RING'][ord]['PolynomB']) != len(SC['RING'][ord]['PolynomA']):
        #             raise ValueError('Length of PolynomB and PolynomA are not equal (Magnet ord: %d)' % ord)
        #         elif len(SC['RING'][ord]['SetPointB']) != len(SC['RING'][ord]['CalErrorB']):
        #             LOGGER.warning('Length of SetPointB and CalErrorB are not equal (Magnet ord: %d)' % ord)
        #         elif len(SC['RING'][ord]['SetPointA']) != len(SC['RING'][ord]['CalErrorA']):
        #             LOGGER.warning('Length of SetPointA and CalErrorA are not equal (Magnet ord: %d)' % ord)
        #         if 'PolynomBOffset' in SC['RING'][ord]:
        #             if len(SC['RING'][ord]['PolynomBOffset']) != len(SC['RING'][ord]['PolynomAOffset']):
        #                 raise ValueError(
        #                     'Length of PolynomBOffset and PolynomAOffset are not equal (Magnet ord: %d)' % ord)
        #         if 'CombinedFunction' in SC['RING'][ord] and SC['RING'][ord]['CombinedFunction'] == 1:
        #             if 'BendingAngle' not in SC['RING'][ord]:
        #                 raise ValueError('Combined function magnet (ord: %d) requires field ''BendingAngle''.' % ord)
        #             if SC['RING'][ord]['NomPolynomB'][1] == 0 or SC['RING'][ord]['BendingAngle'] == 0:
        #                 LOGGER.warning(
        #                     'Combined function magnet (ord: %d) has zero bending angle or design quadrupole component.' % ord)
        #         if 'Mag' in SC['SIG'] and len(SC['SIG']['Mag'][ord]) != 0:
        #             for field in SC['SIG']['Mag'][ord]:
        #                 if field not in SC['RING'][ord]:
        #                     LOGGER.warning('Field ''%s'' in SC.SIG.Mag doesn''t match lattice element (Magnet ord: %d)' % (
        #                     field, ord))
        #                 if field == 'MagnetOffset':
        #                     if isinstance(SC['SIG']['Mag'][ord][field], list):
        #                         off = SC['SIG']['Mag'][ord][field][0]
        #                     else:
        #                         off = SC['SIG']['Mag'][ord][field]
        #                     if len(off) != 3:
        #                         LOGGER.warning(f'SC.SIG.Magnet[{ord:d}].MagnetOffset should be a [1x3] (dx,dy,dz) array.')
        #         if 'MasterOf' in SC['RING'][ord]:
        #             masterFields = SC['RING'][ord].keys()
        #             for cOrd in SC['RING'][ord]['MasterOf']:
        #                 for field in SC['RING'][cOrd]:
        #                     if field not in masterFields:
        #                         raise ValueError(
        #                             'Child magnet (ord: %d) has different field ''%s'' than master magnet (ord: %d).' % (
        #                             cOrd, field, ord))
        # if 'Cavity' not in SC['ORD']:
        #     LOGGER.warning('No cavity registered. Use ''SCregisterCAVs''.')
        # else:
        #     if len(SC['ORD']['Cavity']) == 0:
        #         LOGGER.warning('No cavity registered. Use ''SCregisterBPMs''.')
        #     else:
        #         LOGGER.warning(f'{len(SC["ORD"]["Cavity"]):d} cavity/cavities registered.')
        #     if len(np.unique(SC['ORD']['Cavity'])) != len(SC['ORD']['Cavity']):
        #         LOGGER.warning('Cavities not uniquely defined.')
        #     if 'RF' in SC['SIG']:
        #         for ord in SC['ORD']['Cavity']:
        #             for field in SC['SIG']['RF'][ord]:
        #                 if field not in SC['RING'][ord]:
        #                     LOGGER.warning('Field in SC.SIG.RF doesn''t match lattice element (Cavity ord: %d)' % ord)
        # if SC['INJ']['beamSize'].shape != (6, 6):
        #     raise ValueError('6x6 sigma matrix has to be used!')
        # apEl = []
        # for ord in range(len(SC['RING'])):
        #     if 'EApertures' in SC['RING'][ord] and 'RApertures' in SC['RING'][ord]:
        #         LOGGER.warning(f'Lattice element #{ord:d} has both EAperture and RAperture')
        #     if 'EApertures' in SC['RING'][ord] or 'RApertures' in SC['RING'][ord]:
        #         apEl.append(ord)
        # if len(apEl) == 0:
        #     LOGGER.warning('No apertures found.')
        # else:
        #     LOGGER.info(f'Apertures defined in {len(apEl):d} out of {len(SC["RING"]):d} elements.')

    @staticmethod
    def _check_kwargs(kwargs, allowed_options):
        if len(unknown_keys := [key for key in kwargs.keys() if key not in allowed_options]):
            raise ValueError(f"Unknown keywords {unknown_keys}. Allowed keywords are {allowed_options}")

    def _optional_magnet_fields(self, ind, MAGords, **kwargs):
        if 'CF' in kwargs.keys():
            self.RING[ind].CombinedFunction = True
        if intersect(("HCM", "VCM"), kwargs.keys()) and not hasattr(self.RING[ind], 'CMlimit'):
            self.RING[ind].CMlimit = np.zeros(2)
        if 'HCM' in kwargs.keys():
            self.RING[ind].CMlimit[0] = kwargs["HCM"]
        if 'VCM' in kwargs.keys():
            self.RING[ind].CMlimit[1] = kwargs['VCM']
        if 'SkewQuad' in kwargs.keys():
            self.RING[ind].SkewQuadLimit = kwargs['SkewQuad']
        if 'MasterOf' in kwargs.keys():
            if np.count_nonzero(MAGords == ind) > 1:
                raise ValueError(f"Non-unique element index {ind} found together with ``MasterOf``")
            self.RING[ind].MasterOf = kwargs['MasterOf'][:, np.nonzero(MAGords == ind)].ravel()

    def _update_magnets(self, source_ord, target_ord):
        setpoints_a, setpoints_b = self.RING[source_ord].SetPointA, self.RING[source_ord].SetPointB
        polynoms = dict(A=setpoints_a * add_padded(np.ones(len(setpoints_a)), self.RING[source_ord].CalErrorA),
                        B=setpoints_b * add_padded(np.ones(len(setpoints_b)), self.RING[source_ord].CalErrorB))
        for target in AB:
            new_polynom = polynoms[target][:]
            if hasattr(self.RING[target_ord], f'Polynom{target}Offset'):
                new_polynom = add_padded(new_polynom, getattr(self.RING[target_ord], f'Polynom{target}Offset'))
            for source in AB:
                if hasattr(self.RING[target_ord], f'SysPol{target}From{source}'):
                    polynom_errors = getattr(self.RING[target_ord], f'SysPol{target}From{source}')
                    for n in polynom_errors.keys():
                        new_polynom = add_padded(new_polynom, polynoms[source][n] * polynom_errors[n])
            setattr(self.RING[target_ord], f"Polynom{target}", new_polynom)

        if hasattr(self.RING[source_ord], 'BendingAngleError'):
            self.RING[target_ord].PolynomB[0] += (self.RING[source_ord].BendingAngleError
                                                  * self.RING[target_ord].BendingAngle / self.RING[target_ord].Length)
        if hasattr(self.RING[source_ord], 'BendingAngle'):
            if hasattr(self.RING[source_ord], 'CombinedFunction') and self.RING[source_ord].CombinedFunction:
                alpha_act = (self.RING[source_ord].SetPointB[1] * (1 + self.RING[source_ord].CalErrorB[1])
                             / self.RING[source_ord].NomPolynomB[1])
                effBendingAngle = alpha_act * self.RING[target_ord].BendingAngle
                self.RING[target_ord].PolynomB[0] += ((effBendingAngle - self.RING[target_ord].BendingAngle)
                                                      / self.RING[target_ord].Length)
        if self.RING[source_ord].PassMethod == 'CorrectorPass':
            self.RING[target_ord].KickAngle = np.array([self.RING[target_ord].PolynomB[0],
                                                        self.RING[target_ord].PolynomA[0]])
        self.RING[target_ord].MaxOrder = len(self.RING[target_ord].PolynomB) - 1<|MERGE_RESOLUTION|>--- conflicted
+++ resolved
@@ -769,16 +769,6 @@
             return off, roll
         return off0, roll0
 
-<<<<<<< HEAD
-    def very_deep_copy(self):
-        copied_structure = copy.deepcopy(self)
-        copied_structure.RING = self.RING.deepcopy()
-        copied_structure.IDEALRING = self.IDEALRING.deepcopy()
-        for ind, element in enumerate(self.RING):
-            copied_structure.RING[ind] = element.deepcopy()
-            copied_structure.IDEALRING[ind] = element.deepcopy()
-        return copied_structure
-=======
     def set_cavity_setpoints(self, ords: Union[int, List[int], ndarray],
                              setpoints: Union[float, List[float], ndarray],
                              param: str, method: str = SETTING_ABS):
@@ -958,7 +948,15 @@
                 ord,
                 (setpoint - self.RING[ord].SetPointB[1]) / self.RING[ord].NomPolynomB[1] * self.RING[ord].BendingAngle,
                 skewness=False, method=SETTING_ADD)
->>>>>>> 81a76398
+
+    def very_deep_copy(self):
+        copied_structure = copy.deepcopy(self)
+        copied_structure.RING = self.RING.deepcopy()
+        copied_structure.IDEALRING = self.IDEALRING.deepcopy()
+        for ind, element in enumerate(self.RING):
+            copied_structure.RING[ind] = element.deepcopy()
+            copied_structure.IDEALRING[ind] = element.deepcopy()
+        return copied_structure
 
     def verify_structure(self):
         """
