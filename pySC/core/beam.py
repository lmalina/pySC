--- conflicted
+++ resolved
@@ -64,11 +64,7 @@
     if calculate_errors and SC.INJ.trackMode == TRACK_TBT:
         bpm_orbits_4d[np.sum(np.isnan(bpm_orbits_4d), axis=3) > 0, :] = np.nan
         squared_orbit_diffs = np.square(bpm_orbits_4d - mean_bpm_orbits_3d)
-<<<<<<< HEAD
-        err_bpm_orbits_3d = np.sqrt(np.average(np.ma.array(squared_orbit_diffs), mask=np.isnan(bpm_orbits_4d),
-=======
         err_bpm_orbits_3d = np.sqrt(np.average(np.ma.array(squared_orbit_diffs, mask=np.isnan(bpm_orbits_4d)),
->>>>>>> 81a76398
                                    weights=np.ma.array(bpm_sums_4d, mask=np.isnan(bpm_orbits_4d)), axis=3)).filled(np.nan)
         # Organising the array 2 x (nturns x nbpms) sorted by "arrival time"
         # TODO keep in 3D when the response matrices are changed
