--- conflicted
+++ resolved
@@ -18,13 +18,8 @@
 from pySC.core.simulated_commissioning import SimulatedCommissioning
 from pySC.core.classes import DotDict
 from pySC.core.lattice_setting import (set_cavity_setpoints, set_magnet_setpoints,
-<<<<<<< HEAD
-                                       set_cm_setpoints, get_cm_setpoints, SCcronoff as cronoff)
+                                       set_cm_setpoints, get_cm_setpoints, switch_cavity_and_radiation)
 from pySC.correction.bba import bba
-=======
-                                       set_cm_setpoints, get_cm_setpoints, switch_cavity_and_radiation)
-from pySC.correction.bba import SCBBA as bba
->>>>>>> 3bb1e223
 from pySC.correction.injection_fit import fit_injection_trajectory, fit_injection_drift
 from pySC.correction.orbit_trajectory import SCfeedbackFirstTurn as first_turn, SCfeedbackStitch as stitch, \
     SCfeedbackRun as frun, SCfeedbackBalance as fbalance, SCpseudoBBA as pseudo_bba
